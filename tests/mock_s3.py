#!/usr/bin/env python
# -*- coding: utf-8 -*-

###############################################################################
#  Copyright 2014 Kitware Inc.
#
#  Licensed under the Apache License, Version 2.0 ( the "License" );
#  you may not use this file except in compliance with the License.
#  You may obtain a copy of the License at
#
#    http://www.apache.org/licenses/LICENSE-2.0
#
#  Unless required by applicable law or agreed to in writing, software
#  distributed under the License is distributed on an "AS IS" BASIS,
#  WITHOUT WARRANTIES OR CONDITIONS OF ANY KIND, either express or implied.
#  See the License for the specific language governing permissions and
#  limitations under the License.
###############################################################################

import argparse
import boto
import errno
import logging
import os
import socket
import threading
import time

import moto.server
import moto.s3
from girder.utility.s3_assetstore_adapter import makeBotoConnectParams, \
    botoConnectS3, S3AssetstoreAdapter

_startPort = 50100
_maxTries = 50


def createBucket(botoConnect, bucketName):
    """
    Create a bucket if it doesn't already exist.
    :param botoConnect: connection parameters to pass to use with boto.
    :type botoConnect: dict
    :param bucketName: the bucket name
    :type bucket: str
    :returns: a boto bucket.
    """
    conn = botoConnectS3(botoConnect)
    bucket = conn.lookup(bucket_name=bucketName, validate=True)
    # if found, return
    if bucket is not None:
        return
    bucket = conn.create_bucket(bucketName)
    # I would have preferred to set the CORS for the bucket we created, but
    # moto doesn't support that.
    # setBucketCors(bucket)
    return bucket


def setBucketCors(bucket):
    """
    Set the cors access values on a boto bucket to allow general access to that
    bucket.
    :param bucket: a boto bucket to set.
    """
    cors = boto.s3.cors.CORSConfiguration()
    cors.add_rule(
        id='girder_cors_rule',
        allowed_method=['HEAD', 'GET', 'PUT', 'POST', 'DELETE'],
        allowed_origin=['*'],
        allowed_header=['Content-Disposition', 'Content-Type',
                        'x-amz-meta-authorized-length', 'x-amz-acl',
                        'x-amz-meta-uploader-ip', 'x-amz-meta-uploader-id'],
        expose_header=['ETag'],
        max_age_seconds=3000
        )
    bucket.set_cors(cors)


def startMockS3Server():
    """
    Start a server using the defaults and adding a configuration parameter to
    the system so that the s3 assetstore handler will know to use this
    server.
    :returns: the started server.
    """
<<<<<<< HEAD
    # Reduce the chunk size to allow faster testing.
    S3AssetstoreAdapter.CHUNK_LEN = 1024 * 256
    moto.s3.models.UPLOAD_PART_MIN_SIZE = 1024 * 256
    # turn off logging from the S3 server
    logging.getLogger('werkzeug').setLevel(logging.CRITICAL)
=======
    # turn off logging from the S3 server unless we've asked to keep it
    if 'mocks3' not in os.environ.get('EXTRADEBUG', '').split():
        logging.getLogger('werkzeug').setLevel(logging.CRITICAL)
>>>>>>> a5ea79e5
    selectedPort = None
    for port in range(_startPort, _startPort + _maxTries):
        test_socket = socket.socket(socket.AF_INET, socket.SOCK_STREAM)
        try:
            test_socket.bind(('0.0.0.0', port))
            selectedPort = port
        except socket.error as err:
            # Allow address in use errors to fail quietly
            if err[0] != errno.EADDRINUSE:
                raise
        test_socket.setsockopt(socket.SOL_SOCKET, socket.SO_REUSEADDR, 1)
        test_socket.close()
        if selectedPort is not None:
            break
    server = MockS3Server(selectedPort)
    server.start()
    # add a bucket named 'bucketname' to simplify testing
    createBucket(server.botoConnect, 'bucketname')
    return server


class MockS3Server(threading.Thread):
    def __init__(self, port=_startPort):
        threading.Thread.__init__(self)
        self.port = port
        self.daemon = True
        self.service = 'http://127.0.0.1:%d' % port
        self.botoConnect = makeBotoConnectParams('abc', '123', self.service)

    def run(self):
        """Start and run the mock S3 server."""
        app = moto.server.DomainDispatcherApplication(_create_app,
                                                      service='s3bucket_path')
        moto.server.run_simple('0.0.0.0', self.port, app, threaded=True)


def _create_app(service):
    """
    Create the S3 server using moto, altering the responses to allow CORS
    requests.
    :param service: the amazon service we wish to mimic.  This should probably
                    be 's3bucket_path'.
    """
    app = moto.server.create_backend_app(service)

    # I would have preferred to set the CORS for the bucket we have, but moto
    # doesn't support that, so I have to add the values here.
    @app.after_request
    def after_request(response):
        response.headers.add('Access-Control-Allow-Origin', '*')
        response.headers.add('Access-Control-Allow-Methods',
                             'HEAD, GET, PUT, POST, OPTIONS, DELETE')
        response.headers.add(
            'Access-Control-Allow-Headers',
            'Content-Disposition,Content-Type,'
            'x-amz-meta-authorized-length,x-amz-acl,x-amz-meta-uploader-ip,'
            'x-amz-meta-uploader-id'
            )
        response.headers.add('Access-Control-Expose-Headers', 'ETag')
        return response

    return app


if __name__ == '__main__':
    """
    Provide a simple stand-alone program so that developers can run girder with
    a modified conf file to simulate an S3 store.
    """
    parser = argparse.ArgumentParser(
        description='Run a mock S3 server.  All data will be lost when it is '
        'stopped.')
    parser.add_argument('-p', '--port', type=int, help='The port to run on',
                        default=_startPort)
    parser.add_argument('-b', '--bucket', type=str,
                        help='The name of a bucket to create', default='')
    parser.add_argument('-v', '--verbose', action='count',
                        help='Increase verbosity.', default=0)
    args = parser.parse_args()
    server = MockS3Server(args.port)
    server.start()
    if args.bucket:
        createBucket(server.botoConnect, args.bucket)
    while True:
        time.sleep(10000)<|MERGE_RESOLUTION|>--- conflicted
+++ resolved
@@ -83,17 +83,12 @@
     server.
     :returns: the started server.
     """
-<<<<<<< HEAD
     # Reduce the chunk size to allow faster testing.
     S3AssetstoreAdapter.CHUNK_LEN = 1024 * 256
     moto.s3.models.UPLOAD_PART_MIN_SIZE = 1024 * 256
-    # turn off logging from the S3 server
-    logging.getLogger('werkzeug').setLevel(logging.CRITICAL)
-=======
     # turn off logging from the S3 server unless we've asked to keep it
     if 'mocks3' not in os.environ.get('EXTRADEBUG', '').split():
         logging.getLogger('werkzeug').setLevel(logging.CRITICAL)
->>>>>>> a5ea79e5
     selectedPort = None
     for port in range(_startPort, _startPort + _maxTries):
         test_socket = socket.socket(socket.AF_INET, socket.SOCK_STREAM)
