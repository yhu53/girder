.g-item-breadcrumb-container
.g-item-header

  .pull-right
    if (accessLevel >= AccessType.WRITE)
      button.g-upload-into-item.btn.btn-sm.btn-success(title="Upload files into item")
        i.icon-upload
    .btn-group
      button.g-item-actions-button.btn.btn-sm.btn-default.dropdown-toggle(
          data-toggle="dropdown", title="Item actions")
          i.icon-doc-text-inv
          |  Actions
          i.icon-down-dir
      ul.g-item-actions-menu.dropdown-menu.pull-right(role="menu")
        li(role="presentation")
          a.g-download-item(role="menuitem", href=item.downloadUrl())
            i.icon-download
            | Download item
        if (accessLevel >= AccessType.WRITE)
          li.divider(role="presentation")
          li(role="presentation")
            a.g-edit-item(role="menuitem")
              i.icon-edit
              | Edit item
          li.divider(role="presentation")
          li(role="presentation")
            a.g-delete-item(role="menuitem")
              i.icon-trash
              | Delete item

  .g-item-name.g-body-title= item.name()
  .g-item-description.g-body-subtitle= item.get('description')

.g-item-info
  .g-item-info-header
    i.icon-info
    | Info
  .g-item-size.g-info-list-entry
    i.icon-hdd
<<<<<<< HEAD
    | #{formatSize(item.get('size'))} (#{item.get('size')} bytes)
=======
    if item.get('size') < 1024
      | #{item.get('size')} bytes
    else
      | #{girder.formatSize(item.get('size'))} (#{item.get('size')} bytes)
>>>>>>> 92c6fda9
  .g-item-created.g-info-list-entry
    i.icon-clock
    | Created on #{formatDate(item.get('created'), DATE_SECOND)}
  .g-item-updated.g-info-list-entry
    i.icon-clock
    | Updated on #{formatDate(item.get('updated'), DATE_SECOND)}

.g-item-metadata

.g-item-files
  .g-item-files-header
    i.icon-docs
    |  Files &amp; links
  .g-item-files-container<|MERGE_RESOLUTION|>--- conflicted
+++ resolved
@@ -37,14 +37,10 @@
     | Info
   .g-item-size.g-info-list-entry
     i.icon-hdd
-<<<<<<< HEAD
-    | #{formatSize(item.get('size'))} (#{item.get('size')} bytes)
-=======
     if item.get('size') < 1024
       | #{item.get('size')} bytes
     else
-      | #{girder.formatSize(item.get('size'))} (#{item.get('size')} bytes)
->>>>>>> 92c6fda9
+      | #{formatSize(item.get('size'))} (#{item.get('size')} bytes)
   .g-item-created.g-info-list-entry
     i.icon-clock
     | Created on #{formatDate(item.get('created'), DATE_SECOND)}
