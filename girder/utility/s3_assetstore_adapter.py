#!/usr/bin/env python
# -*- coding: utf-8 -*-

###############################################################################
#  Copyright 2014 Kitware Inc.
#
#  Licensed under the Apache License, Version 2.0 ( the "License" );
#  you may not use this file except in compliance with the License.
#  You may obtain a copy of the License at
#
#    http://www.apache.org/licenses/LICENSE-2.0
#
#  Unless required by applicable law or agreed to in writing, software
#  distributed under the License is distributed on an "AS IS" BASIS,
#  WITHOUT WARRANTIES OR CONDITIONS OF ANY KIND, either express or implied.
#  See the License for the specific language governing permissions and
#  limitations under the License.
###############################################################################

import boto
import boto.s3.connection
import cherrypy
import json
<<<<<<< HEAD
import os
import re
=======
import time
import urllib
>>>>>>> e0d12cf4
import uuid

from .abstract_assetstore_adapter import AbstractAssetstoreAdapter
from .model_importer import ModelImporter
from girder.models.model_base import ValidationException
from girder import logger, events


class S3AssetstoreAdapter(AbstractAssetstoreAdapter):
    """
    This assetstore type stores files on S3. It is responsible for generating
    HMAC-signed messages that authorize the client to communicate directly with
    the S3 server where the files are stored.
    """

    CHUNK_LEN = 1024 * 1024 * 32  # Chunk size for uploading
    HMAC_TTL = 120  # Number of seconds each signed message is valid

    @staticmethod
    def fileIndexFields():
        """
        File documents should have an index on their verified field.
        """
        return ['s3Verified']

    @staticmethod
    def validateInfo(doc):
        """
        Makes sure the root field is a valid absolute path and is writeable.
        """
        if 'prefix' not in doc:
            doc['prefix'] = ''
        # remove slashes from front and back of the prefix
        doc['prefix'] = doc['prefix'].strip('/')
        if not doc.get('bucket'):
            raise ValidationException('Bucket must not be empty.', 'bucket')
        if not doc.get('secret'):
            raise ValidationException(
                'Secret key must not be empty.', 'secretKey')
        if not doc.get('accessKeyId'):
            raise ValidationException(
                'Access key ID must not be empty.', 'accessKeyId')
        # construct a set of connection parameters based on the keys and the
        # service
        if 'service' not in doc:
            doc['service'] = ''
        if doc['service'] != '':
            service = re.match("^((https?)://)?([^:/]+)(:([0-9]+))?$",
                               doc['service'])
            if not service:
                raise ValidationException(
                    'The service must of the form [http[s]://](host domain)'
                    '[:(port)].', 'service')
        doc['botoConnect'] = makeBotoConnectParams(
            doc['accessKeyId'], doc['secret'], doc['service'])
        # Make sure we can write into the given bucket using boto
        conn = botoConnectS3(doc['botoConnect'])
        try:
            bucket = conn.lookup(bucket_name=doc['bucket'], validate=True)
            testKey = boto.s3.key.Key(
                bucket=bucket, name='/'.join(
                    filter(None, (doc['prefix'], 'test'))))
            testKey.set_contents_from_string('')
        except Exception:
            logger.exception('S3 assetstore validation exception')
            raise ValidationException('Unable to write into bucket "{}".'
                                      .format(doc['bucket']), 'bucket')

        return doc

    def __init__(self, assetstore):
        """
        :param assetstore: The assetstore to act on.
        """
        if ('accessKeyId' in assetstore and 'secret' in assetstore and
                'service' in assetstore):
            assetstore['botoConnect'] = makeBotoConnectParams(
                assetstore['accessKeyId'], assetstore['secret'],
                assetstore['service'])
        self.assetstore = assetstore

    def _getRequestHeaders(self, upload):
        headers = {
            'Content-Disposition': 'attachment; filename="{}"'
                                   .format(upload['name']),
            'Content-Type': upload.get('mimeType', ''),
            'x-amz-acl': 'private',
            'x-amz-meta-authorized-length': str(upload['size']),
            'x-amz-meta-uploader-id': str(upload['userId']),
            'x-amz-meta-uploader-ip': str(cherrypy.request.remote.ip)
        }
        return headers

    def initUpload(self, upload):
        """
        Build the request required to initiate an authorized upload to S3.
        """
        if upload['size'] <= 0:
            return upload

        uid = uuid.uuid4().hex
<<<<<<< HEAD
        key = os.path.join(self.assetstore.get('prefix', ''),
                           uid[0:2], uid[2:4], uid)
=======
        expires = int(time.time() + self.HMAC_TTL)
        key = '/'.join(filter(None, (self.assetstore.get('prefix', ''),
                       uid[0:2], uid[2:4], uid)))
>>>>>>> e0d12cf4
        path = '/{}/{}'.format(self.assetstore['bucket'], key)
        headers = self._getRequestHeaders(upload)

        chunked = upload['size'] > self.CHUNK_LEN

        upload['behavior'] = 's3'
        upload['s3'] = {
            'chunked': chunked,
            'chunkLength': self.CHUNK_LEN,
            'relpath': path,
            'key': key
        }

        if chunked:
            upload['s3']['request'] = {'method': 'POST'}
            queryParams = 'uploads'
        else:
            upload['s3']['request'] = {'method': 'PUT'}
            queryParams = None
        url = self._botoGenerateUrl(
            method=upload['s3']['request']['method'], key=key, headers=headers,
            queryParams=queryParams)
        upload['s3']['request']['url'] = url
        upload['s3']['request']['headers'] = headers
        return upload

    def uploadChunk(self, upload, chunk):
        """
        Rather than processing actual bytes of the chunk, this will generate
        the signature required to upload the chunk.

        :param chunk: This should be a JSON string containing the chunk number
        and S3 upload ID.
        """
        info = json.loads(chunk)
        queryStr = 'partNumber={}&uploadId={}'.format(info['partNumber'],
                                                      info['s3UploadId'])
        url = self._botoGenerateUrl(method='PUT', key=upload['s3']['key'],
                                    queryParams=queryStr)

        upload['s3']['uploadId'] = info['s3UploadId']
        upload['s3']['partNumber'] = info['partNumber']
        upload['s3']['request'] = {
            'method': 'PUT',
            'url': url
        }
        return upload

    def requestOffset(self, upload):
        if upload['s3']['chunked']:
            raise ValidationException('Do not call requestOffset on a chunked '
                                      'S3 upload.')

        headers = self._getRequestHeaders(upload)
        url = self._botoGenerateUrl(method='PUT', key=upload['s3']['key'],
                                    headers=headers)
        return {
            'method': 'PUT',
            'url': url,
            'headers': headers
        }

    def finalizeUpload(self, upload, file):
        if upload['size'] <= 0:
            return file

        file['relpath'] = upload['s3']['relpath']
        file['s3Key'] = upload['s3']['key']
        file['s3Verified'] = False

        if upload['s3']['chunked']:
            queryStr = 'uploadId=' + upload['s3']['uploadId']
            headers = {'Content-Type': 'text/plain;charset=UTF-8'}
            url = self._botoGenerateUrl(method='POST', key=upload['s3']['key'],
                                        headers=headers, queryParams=queryStr)
            file['s3FinalizeRequest'] = {
                'method': 'POST',
                'url': url,
                'headers': headers
            }
        return file

    def downloadFile(self, file, offset=0, headers=True):
        if headers:
            if file['size'] > 0:
                url = self._botoGenerateUrl(key=file['s3Key'])
                raise cherrypy.HTTPRedirect(url)
            else:
                cherrypy.response.headers['Content-Length'] = '0'
                cherrypy.response.headers['Content-Type'] = \
                    'application/octet-stream'
                cherrypy.response.headers['Content-Disposition'] = \
                    'attachment; filename="{}"'.format(file['name'])

                def stream():
                    yield ''
                return stream
        else:  # Can't really support archive file downloading for S3 files
            def stream():
                if file['size'] > 0:
                    url = self._botoGenerateUrl(key=file['s3Key'])
                    yield '==S3==\n{}'.format(url)
                else:
                    yield '==S3==\n'
            return stream

    def deleteFile(self, file):
        """
        We want to queue up files to be deleted asynchronously since it requires
        an external HTTP request per file in order to delete them, and we don't
        want to wait on that.
        """
        if file['size'] > 0 and 'relpath' in file:
            q = {
                'relpath': file['relpath'],
                'assetstoreId': self.assetstore['_id']
            }
            matching = ModelImporter().model('file').find(q, limit=2, fields=[])
            if matching.count(True) == 1:
                events.daemon.trigger('_s3_assetstore_delete_file', {
                    'botoConnect': self.assetstore.get('botoConnect', {}),
                    'bucket': self.assetstore['bucket'],
                    'key': file['s3Key']
                })

    def cancelUpload(self, upload):
        """
        Delete the temporary files associated with a given upload.
        """
        if 's3' not in upload:
            return
        if 'key' not in upload['s3']:
            return
        conn = botoConnectS3(self.assetstore.get('botoConnect', {}))
        bucket = conn.lookup(bucket_name=self.assetstore['bucket'],
                             validate=True)
        if bucket:
            key = bucket.get_key(upload['s3']['key'], validate=True)
            if key:
                bucket.delete_key(key)
            # check if this is an abandoned multipart upload
            if ('s3' in upload and 'uploadId' in upload['s3'] and
                    'key' in upload['s3']):
                for multipartUpload in bucket.get_all_multipart_uploads():
                    if (multipartUpload.id == upload['s3']['uploadId'] and
                            multipartUpload.key_name == upload['s3']['key']):
                        multipartUpload.cancel_upload()

    def untrackedUploads(self, knownUploads=[], delete=False):
        """
        List and optionally discard uploads that are in the assetstore but not
        in the known list.
        :param knownUploads: a list of upload dictionaries of all known
                             incomplete uploads.
        :type knownUploads: list
        :param delete: if True, delete any unknown uploads.
        :type delete: bool
        :returns: a list of unknown uploads.
        """
        untrackedList = []
        prefix = self.assetstore.get('prefix', '')
        if prefix:
            prefix += '/'
        conn = botoConnectS3(self.assetstore.get('botoConnect', {}))
        bucket = conn.lookup(bucket_name=self.assetstore['bucket'],
                             validate=True)
        if not bucket:
            return []
        getParams = {}
        while True:
            multipartUploads = bucket.get_all_multipart_uploads(**getParams)
            if not len(multipartUploads):
                break
            for multipartUpload in multipartUploads:
                if self._uploadIsKnown(multipartUpload, knownUploads):
                    continue
                # don't include uploads with a different prefix; this allows a
                # single bucket to handle multiple assetstores and us to only
                # clean up the one we are in.  We could further validate that
                # the key name was of the format /(prefix)/../../(id)
                if not multipartUpload.key_name.startswith(prefix):
                    continue
                unknown = {'s3': {'uploadId': multipartUpload.id,
                                  'key': multipartUpload.key_name}}
                untrackedList.append(unknown)
                if delete:
                    multipartUpload.cancel_upload()
            if not multipartUploads.is_truncated:
                break
            getParams['key_marker'] = multipartUploads.next_key_marker
            getParams['upload_id_marker'] = \
                multipartUploads.next_upload_id_marker
        return untrackedList

    def _uploadIsKnown(self, multipartUpload, knownUploads):
        """
        Check if a multipartUpload as returned by boto is in our list of known
        uploads.
        :param multipartUpload: an upload entry from get_all_multipart_uploads.
        :param knownUploads: a list of our known uploads.
        :results: TRue if the upload is known.
        """
        for upload in knownUploads:
            if ('s3' in upload and 'uploadId' in upload['s3'] and
                    'key' in upload['s3']):
                if (multipartUpload.id == upload['s3']['uploadId']
                        and multipartUpload.key_name ==
                        upload['s3']['key']):
                    return True
        return False

    def _botoGenerateUrl(self, key, method='GET', headers=None,
                         queryParams=None):
        """
        Generate a URL to communicate with the S3 server.  This leverages the
        boto generate_url method, but has additional parameters to compensate
        for that methods lack of exposing query parameters.
        :param method: one of 'GET', 'PUT', 'POST', or 'DELETE'.
        :param key: the name of the S3 key to use.
        :param headers: if present, a dictionary of headers to encode in the
                        request.
        :param queryParams: if present, parameters to add to the query.
        :returns: a url that can be sent with the headers to the S3 server.
        """
        conn = botoConnectS3(self.assetstore.get('botoConnect', {}))
        if queryParams:
            keyquery = key+'?'+queryParams
        else:
            keyquery = key
        url = conn.generate_url(
            expires_in=self.HMAC_TTL, method=method,
            bucket=self.assetstore['bucket'], key=keyquery, headers=headers)
        if queryParams:
            parts = url.split('?')
            if len(parts) == 3:
                config = self.assetstore.get('botoConnect', {})
                # This clause allows use to work with a moto server.  It will
                # probably do no harm in any real scenario
                if (queryParams == "uploads" and
                        not config.get('is_secure', True) and
                        config.get('host') == '127.0.0.1'):
                    url = parts[0]+'?'+parts[1]
                else:
                    url = parts[0]+'?'+parts[1]+'&'+parts[2]
        return url


class BotoCallingFormat(boto.s3.connection.OrdinaryCallingFormat):
    # By subclassing boto's calling format, we can pass upload parameters along
    # with the key and get it to do the work of creating urls for us.  The only
    # difference between boto's OrdinaryCallingFormat and this is that we don't
    # urllib.quote the key
    def build_auth_path(self, bucket, key=''):
        key = boto.utils.get_utf8_value(key)
        path = ''
        if bucket != '':
            path = '/' + bucket
        return path + '/%s' % key

    def build_path_base(self, bucket, key=''):
        key = boto.utils.get_utf8_value(key)
        path_base = '/'
        if bucket:
            path_base += "%s/" % bucket
        return path_base + key


def botoConnectS3(connectParams):
    """
    Connect to the S3 server, throwing an appropriate exception if we fail.
    :param connectParams: a dictionary of paramters to use in the connection.
    :returns: the boto connection object.
    """
    try:
        conn = boto.connect_s3(calling_format=BotoCallingFormat(),
                               **connectParams)
    except Exception:
        logger.exception('S3 assetstore validation exception')
        raise ValidationException('Unable to connect to S3 assetstore')
    return conn


def makeBotoConnectParams(accessKeyId, secretKey, service=None):
    """
    Create a dictionary of values to pass to the boto connect_s3 function.
    :param accessKeyId: the S3 access key ID
    :param secretKey: the S3 secret key
    :param service: the name of the service in the form
                    [http[s]://](host domain)[:(port)].
    :returns: boto connection parameter dictionary.
    """
    connect = {
        'aws_access_key_id': accessKeyId,
        'aws_secret_access_key': secretKey,
        }
    if service:
        service = re.match("^((https?)://)?([^:/]+)(:([0-9]+))?$", service)
        if service.groups()[1] == 'http':
            connect['is_secure'] = False
        connect['host'] = service.groups()[2]
        if service.groups()[4] is not None:
            connect['port'] = int(service.groups()[4])
    return connect


def _deleteFileImpl(event):
    """
    Uses boto to delete the key.
    """
    info = event.info
    conn = botoConnectS3(info.get('botoConnect', {}))
    bucket = conn.lookup(bucket_name=info['bucket'], validate=False)
    key = bucket.get_key(info['key'], validate=True)
    if key:
        bucket.delete_key(key)


events.bind('_s3_assetstore_delete_file', '_s3_assetstore_delete_file',
            _deleteFileImpl)<|MERGE_RESOLUTION|>--- conflicted
+++ resolved
@@ -21,13 +21,7 @@
 import boto.s3.connection
 import cherrypy
 import json
-<<<<<<< HEAD
-import os
 import re
-=======
-import time
-import urllib
->>>>>>> e0d12cf4
 import uuid
 
 from .abstract_assetstore_adapter import AbstractAssetstoreAdapter
@@ -129,14 +123,8 @@
             return upload
 
         uid = uuid.uuid4().hex
-<<<<<<< HEAD
-        key = os.path.join(self.assetstore.get('prefix', ''),
-                           uid[0:2], uid[2:4], uid)
-=======
-        expires = int(time.time() + self.HMAC_TTL)
         key = '/'.join(filter(None, (self.assetstore.get('prefix', ''),
                        uid[0:2], uid[2:4], uid)))
->>>>>>> e0d12cf4
         path = '/{}/{}'.format(self.assetstore['bucket'], key)
         headers = self._getRequestHeaders(upload)
 
